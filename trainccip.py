import torch
import torch.nn as nn
import torch.nn.functional as F
from torch.utils.data import DataLoader
from torchvision import models, transforms



from typing import Tuple
import argparse
import matplotlib.pyplot as plt
import numpy as np
from tqdm import tqdm
import os
import wandb
from accelerate import Accelerator

from models.embedding import *
from models.ccip import CCIPModel
from dataset import CustomImageDataset, CustomSampler
from utils import GradualWarmupScheduler, get_model
from config import *


def main(args):
    
    # initialize W&B
    wandb.init(
        project=args.exp,
        config={
            "learning_rate": args.lr,
            "epochs": args.epochs,
            "dataset": args.data.split('/')[-1],
            "img_size": args.img_size,
            "batch_size": args.batch_size,
        },
        job_type="training"
    )
    
    accelerator = Accelerator()
    
    device = torch.device('cuda' if torch.cuda.is_available() else 'cpu')
    
    # Load dataset
    transform = transforms.Compose([
        transforms.Resize((args.img_size, args.img_size)),
        transforms.ToTensor(),
        transforms.Normalize((0.5, 0.5, 0.5), (0.5, 0.5, 0.5))
    ])
    
    train_ds = CustomImageDataset(root=args.data, transform=transform, ignored=args.ignored)
    dataloader = DataLoader(train_ds, batch_size=args.batch_size, shuffle=True, num_workers=args.num_workers)
    
    val_ds = CustomImageDataset(
        root=args.val,
        transform=transform,
        ignored=args.ignored
    )
    
    val_loader = DataLoader(val_ds, batch_size=args.batch_size, shuffle=True, num_workers=args.num_workers)
#     sampler = CustomSampler(train_ds)
#     dataloader = DataLoader(train_ds, batch_size=args.batch_size, sampler=sampler, num_workers=args.num_workers)
#     dataloader = DataLoader(train_ds, batch_size=args.batch_size, shuffle=True, num_workers=args.num_workers)
    args.num_condition[0] = len(ATR2IDX)
    args.num_condition[1] = len(OBJ2IDX)
    
    # define models
    model = CCIPModel(
        num_atr = args.num_condition[0],
        num_obj = args.num_condition[1],
        projection_dim = args.projection_dim,
        origin=args.origin
    ).to(device)
    
    
    # optimizer and learning rate scheduler
    optimizer = torch.optim.AdamW(model.parameters(), lr=args.lr, weight_decay=args.weight_decay)
    
#     cosineScheduler = torch.optim.lr_scheduler.CosineAnnealingLR(
#         optimizer=optimizer, 
#         T_max=args.epochs, 
#         eta_min=0, 
#         last_epoch=-1
#     )
    
#     warmUpScheduler = GradualWarmupScheduler(
#         optimizer=optimizer, 
#         multiplier=2.5,
#         warm_epoch=args.epochs // 10, 
#         after_scheduler=cosineScheduler
#     )
    lr_scheduler = torch.optim.lr_scheduler.ReduceLROnPlateau(
        optimizer, mode="min", patience=2, factor=0.5
    )
    
    
    dataloader, model, optimizer = accelerator.prepare(dataloader, model, optimizer)
    
    for epoch in range(1, args.epochs + 1):
        
        model.train()
        progress_bar = tqdm(dataloader, desc=f'Epoch {epoch}')
        train_loss = 0
        val_loss = 0
        # train
        for batch in progress_bar:
            x = batch["image"].to(device)
            c1 = [ATR2IDX[a] for a in batch["atr"]]
            c2 = [OBJ2IDX[o] for o in batch["obj"]]
            c1 = torch.tensor(c1, dtype=torch.long, device=device)
            c2 = torch.tensor(c2, dtype=torch.long, device=device)
            B = x.size()[0]
            
            loss = model(x, atr=c1, obj=c2)
            train_loss += loss.item()
            optimizer.zero_grad()
            accelerator.backward(loss)
#             loss.backward()
            optimizer.step()
            
                        
            # log training process
            wandb.log({"Train loss": loss.item()})
            
            progress_bar.set_postfix({
                "loss": f"{loss.item(): .4f}",
                "lr": optimizer.state_dict()['param_groups'][0]["lr"]
            })
            
        print(f"Epoch {epoch} Train avg loss: {train_loss / len(dataloader): .4f}")
        train_loss = 0
        
        # validation, save an image of currently generated samples
        model.eval()
        progress_bar = tqdm(val_loader, desc=f'Validation Epoch {epoch}')
        with torch.no_grad():
            
            # sample random noise
            for batch in progress_bar:
                x = batch["image"].to(device)
                c1 = [ATR2IDX[a] for a in batch["atr"]]
                c2 = [OBJ2IDX[o] for o in batch["obj"]]
                c1 = torch.tensor(c1, dtype=torch.long, device=device)
                c2 = torch.tensor(c2, dtype=torch.long, device=device)
                B = x.size()[0]
            
                loss = model(x, atr=c1, obj=c2)
                val_loss += loss.item()
                # log training process
                wandb.log({"Val loss": loss.item()})

                progress_bar.set_postfix({
                    "loss": f"{loss.item(): .4f}",
                    "lr": optimizer.state_dict()['param_groups'][0]["lr"]
                })
        
        print(f"Validation Epoch {epoch} Val avg loss: {val_loss / len(val_loader): .4f}")
        lr_scheduler.step(val_loss / len(val_loader))
        val_loss = 0
                          
        # save model
        save_root = os.path.join('checkpoints', args.exp, args.dir)
        os.makedirs(save_root, exist_ok=True)

        torch.save({
            'epoch': epoch,
            'model': model.state_dict(),
            'optimizer': optimizer.state_dict(),
        }, os.path.join(save_root, f"model_{epoch}.pth"))
        
        
                





if __name__ == '__main__':
    
    parser = argparse.ArgumentParser()
    
    # General Hyperparameters 
    parser.add_argument('--data', type=str, default='/root/notebooks/nfs/work/dataset/conditional_ut', help='dataset location')
    parser.add_argument('--val', type=str, default='data/ShapeColor_66_500', help="validation dataset location")
<<<<<<< HEAD
=======
    parser.add_argument('--dir', type=str, default="NoMiss")
>>>>>>> 850053b6
    parser.add_argument('--lr', type=float, default=1e-3, help='learning rate')
    parser.add_argument('--batch_size', type=int, default=64, help='batch size')
    parser.add_argument('--epochs', type=int, default=100, help='total training epochs')
    parser.add_argument('--weight_decay', type=float, default=1e-4, help='weight decay coefficient')
<<<<<<< HEAD
    parser.add_argument('--emb_dim', type=int, default=512, help='Dimension of class embedding')
=======
>>>>>>> 850053b6
    parser.add_argument('--projection_dim', type=int, default=256, help='Dimension of class embedding')
    
    # Data hyperparameters
    parser.add_argument('--num_workers', type=int, default=4, help='number of workers')
    parser.add_argument('--img_size', type=int, default=64, help='training image size')
    parser.add_argument('--exp', type=str, default='exp', help='experiment directory name')
    parser.add_argument('--num_condition', type=int, nargs="+", help='number of classes in each condition')
    
    parser.add_argument('--ignored', type=str, nargs='+', default=None, help='exclude folder when loading dataset, for compositional zero-shot generation')
    parser.add_argument('--origin', action="store_true")
    args = parser.parse_args()
    
    main(args)<|MERGE_RESOLUTION|>--- conflicted
+++ resolved
@@ -37,9 +37,10 @@
         job_type="training"
     )
     
-    accelerator = Accelerator()
+#     accelerator = Accelerator()
     
     device = torch.device('cuda' if torch.cuda.is_available() else 'cpu')
+#     device = torch.device("cpu")
     
     # Load dataset
     transform = transforms.Compose([
@@ -54,10 +55,21 @@
     val_ds = CustomImageDataset(
         root=args.val,
         transform=transform,
-        ignored=args.ignored
+#         ignored=args.ignored
     )
     
     val_loader = DataLoader(val_ds, batch_size=args.batch_size, shuffle=True, num_workers=args.num_workers)
+    
+    ds_type = args.data.split("/")[-1]
+    
+    if "ut" in ds_type:
+        CFG = Zappo50K()
+        ATR2IDX = CFG.ATR2IDX
+        OBJ2IDX = CFG.OBJ2IDX
+        IDX2ATR = CFG.IDX2ATR
+        IDX2OBJ = CFG.IDX2OBJ
+        classes = CFG.classes
+        
 #     sampler = CustomSampler(train_ds)
 #     dataloader = DataLoader(train_ds, batch_size=args.batch_size, sampler=sampler, num_workers=args.num_workers)
 #     dataloader = DataLoader(train_ds, batch_size=args.batch_size, shuffle=True, num_workers=args.num_workers)
@@ -72,29 +84,28 @@
         origin=args.origin
     ).to(device)
     
-    
     # optimizer and learning rate scheduler
     optimizer = torch.optim.AdamW(model.parameters(), lr=args.lr, weight_decay=args.weight_decay)
     
-#     cosineScheduler = torch.optim.lr_scheduler.CosineAnnealingLR(
-#         optimizer=optimizer, 
-#         T_max=args.epochs, 
-#         eta_min=0, 
-#         last_epoch=-1
+    cosineScheduler = torch.optim.lr_scheduler.CosineAnnealingLR(
+        optimizer=optimizer, 
+        T_max=args.epochs, 
+        eta_min=0, 
+        last_epoch=-1
+    )
+
+    warmUpScheduler = GradualWarmupScheduler(
+        optimizer=optimizer, 
+        multiplier=2.5,
+        warm_epoch=args.epochs // 10, 
+        after_scheduler=cosineScheduler
+    )
+#     lr_scheduler = torch.optim.lr_scheduler.ReduceLROnPlateau(
+#         optimizer, mode="min", patience=2, factor=0.5
 #     )
     
-#     warmUpScheduler = GradualWarmupScheduler(
-#         optimizer=optimizer, 
-#         multiplier=2.5,
-#         warm_epoch=args.epochs // 10, 
-#         after_scheduler=cosineScheduler
-#     )
-    lr_scheduler = torch.optim.lr_scheduler.ReduceLROnPlateau(
-        optimizer, mode="min", patience=2, factor=0.5
-    )
-    
-    
-    dataloader, model, optimizer = accelerator.prepare(dataloader, model, optimizer)
+    
+#     dataloader, model, optimizer = accelerator.prepare(dataloader, model, optimizer)
     
     for epoch in range(1, args.epochs + 1):
         
@@ -114,8 +125,8 @@
             loss = model(x, atr=c1, obj=c2)
             train_loss += loss.item()
             optimizer.zero_grad()
-            accelerator.backward(loss)
-#             loss.backward()
+#             accelerator.backward(loss)
+            loss.backward()
             optimizer.step()
             
                         
@@ -155,7 +166,7 @@
                 })
         
         print(f"Validation Epoch {epoch} Val avg loss: {val_loss / len(val_loader): .4f}")
-        lr_scheduler.step(val_loss / len(val_loader))
+        warmUpScheduler.step(val_loss / len(val_loader))
         val_loss = 0
                           
         # save model
@@ -182,18 +193,12 @@
     # General Hyperparameters 
     parser.add_argument('--data', type=str, default='/root/notebooks/nfs/work/dataset/conditional_ut', help='dataset location')
     parser.add_argument('--val', type=str, default='data/ShapeColor_66_500', help="validation dataset location")
-<<<<<<< HEAD
-=======
     parser.add_argument('--dir', type=str, default="NoMiss")
->>>>>>> 850053b6
     parser.add_argument('--lr', type=float, default=1e-3, help='learning rate')
     parser.add_argument('--batch_size', type=int, default=64, help='batch size')
     parser.add_argument('--epochs', type=int, default=100, help='total training epochs')
     parser.add_argument('--weight_decay', type=float, default=1e-4, help='weight decay coefficient')
-<<<<<<< HEAD
     parser.add_argument('--emb_dim', type=int, default=512, help='Dimension of class embedding')
-=======
->>>>>>> 850053b6
     parser.add_argument('--projection_dim', type=int, default=256, help='Dimension of class embedding')
     
     # Data hyperparameters
