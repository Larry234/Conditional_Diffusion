--- conflicted
+++ resolved
@@ -79,11 +79,8 @@
         image_embedding=2048,
         class_embedding=512,
         projection_dim=256,
-<<<<<<< HEAD
         mix=False,
-=======
         origin=False
->>>>>>> e3ec5488
     ):
         super().__init__()
         self.num_size = num_size
@@ -119,17 +116,6 @@
         class_embeddings = self.class_projection(class_features)
         
         # Calculating the Loss
-<<<<<<< HEAD
-        logits = (class_embeddings @ image_embeddings.T) / self.temperature
-        
-        images_similarity = image_embeddings @ image_embeddings.T
-        texts_similarity = class_embeddings @ class_embeddings.T
-        targets = F.softmax(
-            (images_similarity + texts_similarity) / 2 * self.temperature, dim=-1
-        )
-        texts_loss = cross_entropy(logits, targets, reduction='none')
-        images_loss = cross_entropy(logits.T, targets.T, reduction='none')
-=======
         logits_per_class = self.logit_scale.exp() * class_embeddings @ image_embeddings.T
         logits_per_image = self.logit_scale.exp() * image_embeddings @ class_embeddings.T
 
@@ -146,8 +132,6 @@
             texts_loss = cross_entropy(logits_per_class, targets, reduction='none')
             images_loss = cross_entropy(logits_per_image, targets.T, reduction='none')
 
-
->>>>>>> e3ec5488
         loss =  (images_loss + texts_loss) / 2.0 # shape: (batch_size)
         return loss.mean()
 
